--- conflicted
+++ resolved
@@ -729,7 +729,86 @@
         self.assertEqual(result, expected)
 
 
-<<<<<<< HEAD
+class JsonPatchCreationTest(unittest.TestCase):
+
+    def test_creation_fails_with_invalid_patch(self):
+        invalid_patches = [
+            {             'path': '/foo', 'value': 'bar'},
+            {'op': 0xADD, 'path': '/foo', 'value': 'bar'},
+            {'op': 'boo', 'path': '/foo', 'value': 'bar'},
+            {'op': 'add',                 'value': 'bar'},
+        ]
+        for patch in invalid_patches:
+            with self.assertRaises(jsonpatch.InvalidJsonPatch):
+                jsonpatch.JsonPatch([patch])
+
+        with self.assertRaises(jsonpointer.JsonPointerException):
+            jsonpatch.JsonPatch([{'op': 'add', 'path': 'foo', 'value': 'bar'}])
+
+
+class UtilityMethodTests(unittest.TestCase):
+
+    def test_boolean_coercion(self):
+        empty_patch = jsonpatch.JsonPatch([])
+        self.assertFalse(empty_patch)
+
+    def test_patch_equality(self):
+        p = jsonpatch.JsonPatch([{'op': 'add', 'path': '/foo', 'value': 'bar'}])
+        q = jsonpatch.JsonPatch([{'op': 'add', 'path': '/foo', 'value': 'bar'}])
+        different_op = jsonpatch.JsonPatch([{'op': 'remove', 'path': '/foo'}])
+        different_path = jsonpatch.JsonPatch([{'op': 'add', 'path': '/bar', 'value': 'bar'}])
+        different_value = jsonpatch.JsonPatch([{'op': 'add', 'path': '/foo', 'value': 'foo'}])
+        self.assertNotEqual(p, different_op)
+        self.assertNotEqual(p, different_path)
+        self.assertNotEqual(p, different_value)
+        self.assertEqual(p, q)
+
+    def test_operation_equality(self):
+        add = jsonpatch.AddOperation({'path': '/new-element', 'value': 'new-value'})
+        add2 = jsonpatch.AddOperation({'path': '/new-element', 'value': 'new-value'})
+        rm = jsonpatch.RemoveOperation({'path': '/target'})
+        self.assertEqual(add, add2)
+        self.assertNotEqual(add, rm)
+
+    def test_add_operation_structure(self):
+        with self.assertRaises(jsonpatch.InvalidJsonPatch):
+            jsonpatch.AddOperation({'path': '/'}).apply({})
+
+    def test_replace_operation_structure(self):
+        with self.assertRaises(jsonpatch.InvalidJsonPatch):
+            jsonpatch.ReplaceOperation({'path': '/'}).apply({})
+
+        with self.assertRaises(jsonpatch.InvalidJsonPatch):
+            jsonpatch.ReplaceOperation({'path': '/top/-', 'value': 'foo'}).apply({'top': {'inner': 'value'}})
+
+        with self.assertRaises(jsonpatch.JsonPatchConflict):
+            jsonpatch.ReplaceOperation({'path': '/top/missing', 'value': 'foo'}).apply({'top': {'inner': 'value'}})
+
+    def test_move_operation_structure(self):
+        with self.assertRaises(jsonpatch.InvalidJsonPatch):
+            jsonpatch.MoveOperation({'path': '/target'}).apply({})
+
+        with self.assertRaises(jsonpatch.JsonPatchConflict):
+            jsonpatch.MoveOperation({'from': '/source', 'path': '/target'}).apply({})
+
+    def test_test_operation_structure(self):
+        with self.assertRaises(jsonpatch.JsonPatchTestFailed):
+            jsonpatch.TestOperation({'path': '/target'}).apply({})
+
+        with self.assertRaises(jsonpatch.InvalidJsonPatch):
+            jsonpatch.TestOperation({'path': '/target'}).apply({'target': 'value'})
+
+    def test_copy_operation_structure(self):
+        with self.assertRaises(jsonpatch.InvalidJsonPatch):
+            jsonpatch.CopyOperation({'path': '/target'}).apply({})
+
+        with self.assertRaises(jsonpatch.JsonPatchConflict):
+            jsonpatch.CopyOperation({'path': '/target', 'from': '/source'}).apply({})
+
+        with self.assertRaises(jsonpatch.JsonPatchConflict):
+            jsonpatch.CopyOperation({'path': '/target', 'from': '/source'}).apply({})
+
+
 class CustomJsonPointer(jsonpointer.JsonPointer):
     pass
 
@@ -749,7 +828,7 @@
         self.assertEqual(res.pointer_cls, CustomJsonPointer)
 
     def test_json_patch_from_object(self):
-        patch = [{'op': 'add', 'path': '/baz', 'value': 'qux'}],
+        patch = [{'op': 'add', 'path': '/baz', 'value': 'qux'}]
         res = jsonpatch.JsonPatch(
             patch, pointer_cls=CustomJsonPointer,
         )
@@ -857,86 +936,6 @@
             pointer_cls=PrefixJsonPointer,
         )
         self.assertEqual(res, {'foo': {'bar': {'baz': 'qux'}}})
-=======
-class JsonPatchCreationTest(unittest.TestCase):
-
-    def test_creation_fails_with_invalid_patch(self):
-        invalid_patches = [
-            {             'path': '/foo', 'value': 'bar'},
-            {'op': 0xADD, 'path': '/foo', 'value': 'bar'},
-            {'op': 'boo', 'path': '/foo', 'value': 'bar'},
-            {'op': 'add',                 'value': 'bar'},
-        ]
-        for patch in invalid_patches:
-            with self.assertRaises(jsonpatch.InvalidJsonPatch):
-                jsonpatch.JsonPatch([patch])
-
-        with self.assertRaises(jsonpointer.JsonPointerException):
-            jsonpatch.JsonPatch([{'op': 'add', 'path': 'foo', 'value': 'bar'}])
-
-
-class UtilityMethodTests(unittest.TestCase):
-
-    def test_boolean_coercion(self):
-        empty_patch = jsonpatch.JsonPatch([])
-        self.assertFalse(empty_patch)
-
-    def test_patch_equality(self):
-        p = jsonpatch.JsonPatch([{'op': 'add', 'path': '/foo', 'value': 'bar'}])
-        q = jsonpatch.JsonPatch([{'op': 'add', 'path': '/foo', 'value': 'bar'}])
-        different_op = jsonpatch.JsonPatch([{'op': 'remove', 'path': '/foo'}])
-        different_path = jsonpatch.JsonPatch([{'op': 'add', 'path': '/bar', 'value': 'bar'}])
-        different_value = jsonpatch.JsonPatch([{'op': 'add', 'path': '/foo', 'value': 'foo'}])
-        self.assertNotEqual(p, different_op)
-        self.assertNotEqual(p, different_path)
-        self.assertNotEqual(p, different_value)
-        self.assertEqual(p, q)
-
-    def test_operation_equality(self):
-        add = jsonpatch.AddOperation({'path': '/new-element', 'value': 'new-value'})
-        add2 = jsonpatch.AddOperation({'path': '/new-element', 'value': 'new-value'})
-        rm = jsonpatch.RemoveOperation({'path': '/target'})
-        self.assertEqual(add, add2)
-        self.assertNotEqual(add, rm)
-
-    def test_add_operation_structure(self):
-        with self.assertRaises(jsonpatch.InvalidJsonPatch):
-            jsonpatch.AddOperation({'path': '/'}).apply({})
-
-    def test_replace_operation_structure(self):
-        with self.assertRaises(jsonpatch.InvalidJsonPatch):
-            jsonpatch.ReplaceOperation({'path': '/'}).apply({})
-
-        with self.assertRaises(jsonpatch.InvalidJsonPatch):
-            jsonpatch.ReplaceOperation({'path': '/top/-', 'value': 'foo'}).apply({'top': {'inner': 'value'}})
-
-        with self.assertRaises(jsonpatch.JsonPatchConflict):
-            jsonpatch.ReplaceOperation({'path': '/top/missing', 'value': 'foo'}).apply({'top': {'inner': 'value'}})
-
-    def test_move_operation_structure(self):
-        with self.assertRaises(jsonpatch.InvalidJsonPatch):
-            jsonpatch.MoveOperation({'path': '/target'}).apply({})
-
-        with self.assertRaises(jsonpatch.JsonPatchConflict):
-            jsonpatch.MoveOperation({'from': '/source', 'path': '/target'}).apply({})
-
-    def test_test_operation_structure(self):
-        with self.assertRaises(jsonpatch.JsonPatchTestFailed):
-            jsonpatch.TestOperation({'path': '/target'}).apply({})
-
-        with self.assertRaises(jsonpatch.InvalidJsonPatch):
-            jsonpatch.TestOperation({'path': '/target'}).apply({'target': 'value'})
-
-    def test_copy_operation_structure(self):
-        with self.assertRaises(jsonpatch.InvalidJsonPatch):
-            jsonpatch.CopyOperation({'path': '/target'}).apply({})
-
-        with self.assertRaises(jsonpatch.JsonPatchConflict):
-            jsonpatch.CopyOperation({'path': '/target', 'from': '/source'}).apply({})
-
-        with self.assertRaises(jsonpatch.JsonPatchConflict):
-            jsonpatch.CopyOperation({'path': '/target', 'from': '/source'}).apply({})
->>>>>>> 24b5e86d
 
 
 if __name__ == '__main__':
@@ -954,12 +953,9 @@
         suite.addTest(unittest.makeSuite(ConflictTests))
         suite.addTest(unittest.makeSuite(OptimizationTests))
         suite.addTest(unittest.makeSuite(JsonPointerTests))
-<<<<<<< HEAD
-        suite.addTest(unittest.makeSuite(CustomJsonPointerTests))
-=======
         suite.addTest(unittest.makeSuite(JsonPatchCreationTest))
         suite.addTest(unittest.makeSuite(UtilityMethodTests))
->>>>>>> 24b5e86d
+        suite.addTest(unittest.makeSuite(CustomJsonPointerTests))
         return suite
 
 
